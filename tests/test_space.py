--- conflicted
+++ resolved
@@ -63,13 +63,10 @@
         pos_5 = (20, -15)
         assert self.space.get_distance(pos_4, pos_5) == 10
 
-<<<<<<< HEAD
-=======
         pos_6 = (-30, -29)
         pos_7 = (21, -5)
         assert self.space.get_distance(pos_6, pos_7) == np.sqrt(49 ** 2 + 24 ** 2)
 
->>>>>>> a6c74cf8
     def test_heading(self):
         pos_1 = (-30, -30)
         pos_2 = (70, 20)
